--- conflicted
+++ resolved
@@ -226,12 +226,8 @@
     road r1;
     r1.id = 100 * junc.id + 1;
     r1.junction = junc.id;
-<<<<<<< HEAD
-    r1.isConnectingRoad = true;  
-=======
     r1.inputSegmentId = inputSegmentId;
     r1.isConnectingRoad = true;  //this is a fix for the junction bug
->>>>>>> 4da6f99f
     r1.predecessor.elementType = junctionType;
     r1.predecessor.id = junc.id;
     if (mode == 1)
@@ -271,12 +267,8 @@
     road r2;
     r2.id = 100 * junc.id + 2;
     r2.junction = junc.id;
-<<<<<<< HEAD
-    r2.isConnectingRoad = true; 
-=======
     r2.inputSegmentId = inputSegmentId;
     r2.isConnectingRoad = true; //this is a fix for the junction bug
->>>>>>> 4da6f99f
     r2.predecessor.elementType = junctionType;
     r2.predecessor.id = junc.id;
     if (mode == 1)
@@ -321,12 +313,8 @@
     road r3;
     r3.id = 100 * junc.id + 3;
     r3.junction = junc.id;
-<<<<<<< HEAD
-    r3.isConnectingRoad = true; 
-=======
     r3.inputSegmentId = inputSegmentId;
     r3.isConnectingRoad = true; //this is a fix for the junction bug
->>>>>>> 4da6f99f
     r3.predecessor.elementType = junctionType;
     r3.predecessor.id = junc.id;
     if (mode == 1)
