/**
 * Road-Generation
 * --------------------------------------------------------
 * Copyright (c) 2021 Institut für Kraftfahrzeuge, RWTH Aachen, ika
 * Report bugs and download new versions https://github.com/ika-rwth-aachen/RoadGeneration
 *
 * This library is distributed under the MIT License.
 * 
 * @file tjunction.h
 *
 * @brief file contains method for generating t junction
 *
 * @author Christian Geller
 * Contact: christian.geller@rwth-aachen.de
 *
 */

extern settings setting;

/**
 * @brief function generates the roads and junctions for a t junction which is specified in the input file
 *  
 * @param node  input data from the input file for the tjunction
 * @param data  roadNetwork structure where the generated roads and junctions are stored
 * @return int  error code
 */
int tjunction(const DOMElement* node, roadNetwork &data)
{
    // check type of the junction (here: M = mainroad, A = accessroad)
    int mode = 0;
    if (readStrAttrFromNode(node, "type") == "MA")
        mode = 1;
    if (readStrAttrFromNode(node, "type")  == "3A")
        mode = 2;
    if (mode == 0)
    {
        cerr << "ERR: junction type is not defined correctly." << endl;
        return 1;
    }

    // create segment
    data.nSegment++;
    junction junc;
    junc.id = readIntAttrFromNode(node, "id");
    int inputSegmentId = readIntAttrFromNode(node, "id");

    // automatic widening
    DOMElement* dummy = NULL;
    DOMElement* automaticWidening = getChildWithName(node ,"automaticWidening");

    // create automatic restricted node based on defined automatic widening node
    DOMElement* automaticRestricted = getChildWithName(node ,"automaticWidening");
    if(automaticRestricted != NULL)
        automaticRestricted->setAttribute(X("restricted"), X("true"));
    //automaticRestricted.append_attribute("restricted") = true;

    // define intersection properties
    DOMElement* iP = getChildWithName(node, "intersectionPoint");
    if (iP == NULL)
    {
        cerr << "ERR: intersection point is not defined correct." << endl;
        return 1;
    }
    DOMElement* cA = getChildWithName(getChildWithName(node, "coupler"), "junctionArea");
    DOMElement* con = getChildWithName(getChildWithName(node, "coupler"), "connection");
    DOMElement* addLanes = getChildWithName(getChildWithName(node, "coupler"), "additionalLanes");

    // define junction roads
    DOMElement* mainRoad = NULL;
    DOMElement* additionalRoad1 = NULL;
    DOMElement* additionalRoad2 = NULL;

    DOMElement* tmpNode = getChildWithName(iP, "adRoad");

    DOMNodeList *roadList = node->getElementsByTagName(X("road"));
    for (int i = 0; i < roadList->getLength(); i ++)
    {
        DOMElement* road = (DOMElement*)roadList->item(i);
        if(road->getNodeType() != 1) continue; //check the node type. Type 1 is an element. The reason for the check is that line breaks are handled as
        // text nodes by xercesC.
        int currentRoadId = readIntAttrFromNode(road, "id");

        if (currentRoadId == readIntAttrFromNode(iP, "refRoad"))
            mainRoad = road;

        if (mode >= 1 && currentRoadId == readIntAttrFromNode(tmpNode, "id"))
            additionalRoad1 = road;

        if (mode >= 2 && currentRoadId == readIntAttrFromNode(getNextSiblingWithTagName(tmpNode, "adRoad"), "id"))
            additionalRoad2 = road;
    }

    if (mainRoad == NULL || additionalRoad1 == NULL || (mode == 2 && additionalRoad2 == NULL))
    {
        cerr << "ERR: specified roads in intersection are not found.";
        return 1;
    }

    double sMain, sAdd1, sAdd2, sOffMain, sOffAdd1, sOffAdd2, phi1, phi2;

    // calculate offsets
    double sOffset = 0;
    if (cA)
        sOffset = readDoubleAttrFromNode(cA, "gap");
    sOffMain = sOffset;
    sOffAdd1 = sOffset;
    sOffAdd2 = sOffset;
    
<<<<<<< HEAD
    for (DOMElement *sB = cA->getFirstElementChild();sB != NULL; sB = sB->getNextElementSibling())
=======
    if(cA != NULL) // there might be no coupler provided
>>>>>>> 23673709
    {
        for (DOMElement *sB = cA->getFirstElementChild();sB != NULL; sB = sB->getNextElementSibling())
        {
            if (readIntAttrFromNode(sB, "id") == readIntAttrFromNode(mainRoad, "id"))
                sOffMain = readDoubleAttrFromNode(sB, "gap");

            if (additionalRoad1 != NULL && readIntAttrFromNode(sB, "id") == readIntAttrFromNode(additionalRoad1, "id"))
                sOffAdd1 = readDoubleAttrFromNode(sB, "gap");

            if (additionalRoad2 != NULL && readIntAttrFromNode(sB, "id") == readIntAttrFromNode(additionalRoad2, "id"))
                sOffAdd2 = readDoubleAttrFromNode(sB, "gap");
        }
    }
    // calculate helper roads
    road help1;
    if (buildRoad(mainRoad, help1, 0, INFINITY, dummy, 0, 0, 0, 0))
    {
        cerr << "ERR: error in buildRoad" << endl;
        return 1;
    }
    
    road help2;
    if (buildRoad(additionalRoad1, help2, 0, INFINITY, dummy, 0, 0, 0, 0))
    {
        cerr << "ERR: error in buildRoad" << endl;
        return 1;
    }
    
    road help3;
    if (buildRoad(additionalRoad2, help3, 0, INFINITY, dummy, 0, 0, 0, 0))
    {
        cerr << "ERR: error in buildRoad" << endl;
        return 1;
    }

    // calculate width of mainRoad and addtionalRoad
    laneSection lS1 = help1.laneSections.front();
    double width1 = abs(findTOffset(lS1, findMinLaneId(lS1), 0)) + abs(findTOffset(lS1, findMaxLaneId(lS1), 0));

    laneSection lS2 = help2.laneSections.front();
    double width2 = abs(findTOffset(lS2, findMinLaneId(lS2), 0)) + abs(findTOffset(lS2, findMaxLaneId(lS2), 0));

    laneSection lS3 = help3.laneSections.front();
    double width3 = abs(findTOffset(lS3, findMinLaneId(lS3), 0)) + abs(findTOffset(lS3, findMaxLaneId(lS3), 0));

    // check offsets and adjust them if necessary (here: 4 is safty factor)
    double w1 = max(width2 / 2, width3 / 2) * 4;
    double w2 = max(width1 / 2, width3 / 2) * 4;
    double w3 = max(width1 / 2, width2 / 2) * 4;

    bool changed = false;
    if (sOffMain < w1)
    {
        sOffMain = w1;
        changed = true;
    }
    if (sOffAdd1 < w2)
    {
        sOffAdd1 = w2;
        changed = true;
    }
    if (sOffAdd2 < w3)
    {
        sOffAdd2 = w3;
        changed = true;
    }

    if (changed)
    {
        cerr << "!!! sOffset of at least one road was changed, due to feasible road structure !!!" << endl;
    }

    // calculate s and phi at intersection
    sMain = readDoubleAttrFromNode(iP, "s");

    if (mode >= 1)
    {
        tmpNode = getChildWithName(iP, "adRoad");
        if (tmpNode == NULL)
        {
            cerr << "ERR: first 'adRoad' is missing." << endl;
            return 1;
        }
        sAdd1 = readDoubleAttrFromNode(tmpNode, "s");
        phi1 = readDoubleAttrFromNode(tmpNode, "angle");
    }

    if (mode >= 2)
    {
        for(tmpNode = tmpNode->getNextElementSibling(); tmpNode != NULL 
            && readNameFromNode(tmpNode) != "adRoad";tmpNode = tmpNode->getNextElementSibling());

        if (tmpNode == NULL)
        {
            cerr << "ERR: second 'adRoad' is missing." << endl;
            return 1;
        }
        sAdd2 = readDoubleAttrFromNode(tmpNode, "s");
        phi2 = readDoubleAttrFromNode(tmpNode, "angle");
    }

    // set coordinates of intersectionPoint
    double iPx = 0;
    double iPy = 0;
    double iPhdg = 0;

    // --- generate roads ------------------------------------------------------
    /*            |      |
                  | id:3 |
        __________|      |___________
        id: 1               id: 2
        __________        ___________    
     */
    if(!setting.silentMode)
        cout << "\t Generating Roads" << endl;
    laneSection lS;
    double t;

    road r1;
    r1.id = 100 * junc.id + 1;
    r1.junction = junc.id;
    r1.inputSegmentId = inputSegmentId;
    r1.isConnectingRoad = true;  //this is a fix for the junction bug
    r1.predecessor.elementType = junctionType;
    r1.predecessor.id = junc.id;
    if (mode == 1)
    {
        double phi = phi1;
        fixAngle(phi);

        // add street is left from road 1
        if (phi > 0)
            if (buildRoad(mainRoad, r1, sMain - sOffMain, 0, automaticWidening, sMain, iPx, iPy, iPhdg))
            {
                cerr << "ERR: error in buildRoad" << endl;
                return 1;
            }
        // add street is right from road 1
        if (phi < 0)
            if (buildRoad(mainRoad, r1, sMain - sOffMain, 0, automaticRestricted, sMain, iPx, iPy, iPhdg))
            {
                cerr << "ERR: error in buildRoad" << endl;
                return 1;
            }
    }
    if (mode == 2)
    {
        if (buildRoad(mainRoad, r1, sMain + sOffMain, INFINITY, automaticWidening, sMain, iPx, iPy, iPhdg))
            {
                cerr << "ERR: error in buildRoad" << endl;
                return 1;
            }
    }
    if (addObjects(mainRoad, r1, data))
    {
        cerr << "ERR: error in addObjects" << endl;
        return 1;
    }

    road r2;
    r2.id = 100 * junc.id + 2;
    r2.junction = junc.id;
    r2.inputSegmentId = inputSegmentId;
    r2.isConnectingRoad = true; //this is a fix for the junction bug
    r2.predecessor.elementType = junctionType;
    r2.predecessor.id = junc.id;
    if (mode == 1)
    {
        double phi = phi1;
        fixAngle(phi);

        // add street is left from road 1
        if (phi > 0)
            if (buildRoad(mainRoad, r2, sMain + sOffMain, INFINITY, automaticRestricted, sMain, iPx, iPy, iPhdg))
            {
                cerr << "ERR: error in buildRoad" << endl;
                return 1;
            }
        // add street is right from road 1
        if (phi < 0)
            if (buildRoad(mainRoad, r2, sMain + sOffMain, INFINITY, automaticWidening, sMain, iPx, iPy, iPhdg))
            {
                cerr << "ERR: error in buildRoad" << endl;
                return 1;
            }
        if (addObjects(mainRoad, r2, data))
        {
            cerr << "ERR: error in addObjects" << endl;
            return 1;
        }
    }
    if (mode == 2)
    {
        if (buildRoad(additionalRoad1, r2, sAdd1 + sOffAdd1, INFINITY, automaticWidening, sAdd1, iPx, iPy, iPhdg + phi1))
        {
            cerr << "ERR: error in buildRoad" << endl;
            return 1;
        }
        if (addObjects(additionalRoad1, r2, data))
        {
            cerr << "ERR: error in addObjects" << endl;
            return 1;
        }
    }

    road r3;
    r3.id = 100 * junc.id + 3;
    r3.junction = junc.id;
    r3.inputSegmentId = inputSegmentId;
    r3.isConnectingRoad = true; //this is a fix for the junction bug
    r3.predecessor.elementType = junctionType;
    r3.predecessor.id = junc.id;
    if (mode == 1)
    {
        if (buildRoad(additionalRoad1, r3, sAdd1 + sOffAdd1, INFINITY, automaticWidening, sAdd1, iPx, iPy, iPhdg + phi1))
        {
            cerr << "ERR: error in buildRoad" << endl;
            return 1;
        }
        if (addObjects(additionalRoad1, r3, data))
        {
            cerr << "ERR: error in addObjects" << endl;
            return 1;
        }
    }
    if (mode == 2)
    {
        if (buildRoad(additionalRoad2, r3, sAdd2 + sOffAdd2, INFINITY, automaticWidening, sAdd2, iPx, iPy, iPhdg + phi2))
        {
            cerr << "ERR: error in buildRoad" << endl;
            return 1;
        }
        if (addObjects(additionalRoad2, r3, data))
        {
            cerr << "ERR: error in addObjects" << endl;
            return 1;
        }
    }

    // add addtional lanes
    if(addLanes != NULL)
    {
        for (DOMElement *addLane = addLanes->getFirstElementChild();addLane != NULL; addLane = addLane->getNextElementSibling())
        {
            if(readNameFromNode(addLane) != "additionalLane") continue;
            int n = 1;

            if (attributeExits(addLane, "amount"))
                n = readIntAttrFromNode(addLane, "amount");

            bool verschwenkung = true;
            if (attributeExits(addLane, "verschwenkung"))
                verschwenkung = readBoolAttrFromNode(addLane, "verschwenkung");
                
            double length = setting.laneChange.s;
            if (attributeExits(addLane, "length"))
                length = readDoubleAttrFromNode(addLane, "length");

            double ds = setting.laneChange.ds;
            if (attributeExits(addLane, "ds"))
                length = readDoubleAttrFromNode(addLane, "ds");

            int type;
            string tmpType = readStrAttrFromNode(addLane, "type");
            if (tmpType == "left")
                type = 1;
            if (tmpType == "right")
                type = -1;

            if (tmpType == "leftRestricted")
                type = 1;
            if (tmpType == "rightRestricted")
                type = -1;

            bool restricted = false;
            if (tmpType == "leftRestricted" || tmpType == "rightRestricted")
                restricted = true;

            int inputId = readIntAttrFromNode(addLane, "roadId");

            string inputPos = "end";
            if (attributeExits(addLane, "roadPos"))
                inputPos = readStrAttrFromNode(addLane, "roadPos");

            if (inputId == r1.inputId && inputPos == r1.inputPos)
            {
                for (int i = 0; i < n; i++)
                    laneWideningJunction(r1, length, ds, type, verschwenkung, restricted);
            }

            if (inputId == r2.inputId && inputPos == r2.inputPos)
            {
                for (int i = 0; i < n; i++)
                    laneWideningJunction(r2, length, ds, type, verschwenkung, restricted);
            }

            if (inputId == r3.inputId && inputPos == r3.inputPos)
            {
                for (int i = 0; i < n; i++)
                    laneWideningJunction(r3, length, ds, type, verschwenkung, restricted);
            }
        }
    }
    
    data.roads.push_back(r1);
    data.roads.push_back(r2);
    data.roads.push_back(r3);

    // --- generate connecting lanes -------------------------------------------
    if(!setting.silentMode)
        cout << "\t Generate Connecting Lanes" << endl;

    // --- generate user-defined connecting lanes
    if (con != NULL && readStrAttrFromNode(con, "type") == "single")
    {
        for (DOMElement* roadLink = con->getFirstElementChild(); roadLink != NULL; roadLink = roadLink->getNextElementSibling())
        {
            if (readNameFromNode(roadLink) != "roadLink") continue;

            int fromId = readIntAttrFromNode(roadLink, "fromId");
            int toId = readIntAttrFromNode(roadLink, "toId");

            string fromPos = "end";
            if (attributeExits(roadLink, "fromPos"))
                fromPos = readStrAttrFromNode(roadLink, "fromPos");

            string toPos = "end";
            if (attributeExits(roadLink,"toPos"))
                toPos = readStrAttrFromNode(roadLink, "toPos");

            road r1, r2;
            for (int i = 0; i < data.roads.size(); i++)
            {
                road tmp = data.roads[i];
                if (tmp.inputId == fromId && tmp.inputPos == fromPos)
                    r1 = tmp;
                if (tmp.inputId == toId && tmp.inputPos == toPos)
                    r2 = tmp;
            }
            if (r1.id == -1 || r2.id == -1)
            {
                cerr << "ERR: error in user-defined lane connecting:" << endl;
                cerr << "\t road to 'fromId' or 'toId' can not be found" << endl;
                return 1;
            }

            for (DOMElement* laneLink = roadLink->getFirstElementChild(); laneLink != NULL; laneLink = laneLink->getNextElementSibling())
            {
                if(readNameFromNode(laneLink) != "laneLink") continue;
                int from = readIntAttrFromNode(laneLink, "fromId");
                int to = readIntAttrFromNode(laneLink, "toId");

                // flip ids
                if (fromPos == "start")
                    from *= -1;
                if (toPos == "end")
                    to *= -1;

                string left = sol;
                string right = sol;

                if (attributeExits(laneLink, "left"))
                    left = readStrAttrFromNode(laneLink, "left");

                if (attributeExits(laneLink, "right"))
                    right = readStrAttrFromNode(laneLink, "right");
                    //left = readStrAttrFromNode(laneLink, "right");  The line above was like this. i changed it to this since i think it was a bug.

                road r;
                r.inputSegmentId = inputSegmentId;
                r.id = 100 * junc.id + data.roads.size() + 1;
                createRoadConnection(r1, r2, r, junc, from, to, left, right);
                data.roads.push_back(r);
            }
        }
    }
    // generate automatic connecting lanes
    else
    {
        // switch roads if necessary, so that
        if (sortRoads(r1, r2, r3))
        {
            cerr << "ERR: roads can not be sorted." << endl;
            return 1;
        }

        // generate connections
        int nCount = 1;
        int from, to, nF, nT;

        // 1) PART from R1 To R2 -> Right to Right (if exist)

        calcFromTo(r1, r2, from, to, nF, nT, -1);
        for (int i = 0; i < min(nF, nT); i++)
        {
            road r;
            r.inputSegmentId = inputSegmentId;
            r.id = 100 * junc.id + 50 + nCount;

            if (mode == 1 && phi1 > 0 && i == 0)
                createRoadConnection(r1, r2, r, junc, from, to, non, sol);
            else if (mode == 1 && phi1 > 0 && i != 0)
                createRoadConnection(r1, r2, r, junc, from, to, non, non);
            else if (mode == 1 && phi1 < 0 && i == 0)
                createRoadConnection(r1, r2, r, junc, from, to, non, sol);
            else if (mode == 1 && phi1 < 0 && i != 0)
                createRoadConnection(r1, r2, r, junc, from, to, non, non);
            else if (mode == 2 && i == 0)
                createRoadConnection(r1, r2, r, junc, from, to, non, sol);
            else if (mode == 2 && i != 0)
                createRoadConnection(r1, r2, r, junc, from, to, non, non);

            data.roads.push_back(r);

            from--;
            to++;
            nCount++;
        }

        // 2) PART from L2 To L1 -> Left to Left (if exist)

        calcFromTo(r2, r1, from, to, nF, nT, 1);

        for (int i = 0; i < min(nF, nT); i++)
        {
            road r;
            r.inputSegmentId = inputSegmentId;
            r.id = 100 * junc.id + 50 + nCount;

            if (mode == 1 && phi1 > 0)
                createRoadConnection(r2, r1, r, junc, from, to, non, non);
            else if (mode == 1 && phi1 < 0)
                createRoadConnection(r2, r1, r, junc, from, to, non, non);
            else if (mode == 2)
                createRoadConnection(r2, r1, r, junc, from, to, non, non);


            data.roads.push_back(r);

            from++;
            to--;
            nCount++;
        }

        // 3) PART from R2 To R3 -> Right to Right (if exist)

        calcFromTo(r2, r3, from, to, nF, nT, -1);

        for (int i = 0; i < min(nF, nT); i++)
        {
            road r;
            r.inputSegmentId = inputSegmentId;
            r.id = 100 * junc.id + 50 + nCount;

            if (i == 0)
                createRoadConnection(r2, r3, r, junc, from, to, non, sol);
            else
                createRoadConnection(r2, r3, r, junc, from, to, non, non);


            data.roads.push_back(r);

            from--;
            to++;
            nCount++;
        }

        // 4) PART from R3 To R2 -> Left to Left (if exist)

        calcFromTo(r3, r2, from, to, nF, nT, 1);

        for (int i = 0; i < min(nF, nT); i++)
        {
            road r;
            r.inputSegmentId = inputSegmentId;
            r.id = 100 * junc.id + 50 + nCount;

            createRoadConnection(r3, r2, r, junc, from, to, non, non);

            data.roads.push_back(r);

            from++;
            to--;
            nCount++;
        }

        // 5) PART from R3 To R1 -> Right to Right (if exist)

        calcFromTo(r3, r1, from, to, nF, nT, -1);

        for (int i = 0; i < min(nF, nT); i++)
        {
            road r;
            r.inputSegmentId = inputSegmentId;
            r.id = 100 * junc.id + 50 + nCount;

            if (mode == 1 && phi1 > 0 && i == 0)
                createRoadConnection(r3, r1, r, junc, from, to, non, sol);
            else if (mode == 1 && phi1 > 0 && i != 0)
                createRoadConnection(r3, r1, r, junc, from, to, non, non);
            else if (mode == 1 && phi1 < 0 && i == 0)
                createRoadConnection(r3, r1, r, junc, from, to, non, sol);
            else if (mode == 1 && phi1 < 0 && i != 0)
                createRoadConnection(r3, r1, r, junc, from, to, non, non);
            else if (mode == 2 && i == 0)
                createRoadConnection(r3, r1, r, junc, from, to, non, sol);
            else if (mode == 2 && i != 0)
                createRoadConnection(r3, r1, r, junc, from, to, non, non);

            data.roads.push_back(r);

            from--;
            to++;
            nCount++;
        }

        // 6) PART from L1 To L3 -> Left to Left (if exist)

        calcFromTo(r1, r3, from, to, nF, nT, 1);

        for (int i = 0; i < min(nF, nT); i++)
        {
            road r;
            r.inputSegmentId = inputSegmentId;
            r.id = 100 * junc.id + 50 + nCount;

            if (mode == 1 && phi1 > 0)
                createRoadConnection(r1, r3, r, junc, from, to, non, non);
            else if (mode == 1 && phi1 < 0)
                createRoadConnection(r1, r3, r, junc, from, to, non, non);
            else if (mode == 2)
                createRoadConnection(r1, r3, r, junc, from, to, non, non);

            data.roads.push_back(r);

            from++;
            to--;
            nCount++;
        }
    }

    data.junctions.push_back(junc);


    return 0;
}<|MERGE_RESOLUTION|>--- conflicted
+++ resolved
@@ -106,11 +106,8 @@
     sOffAdd1 = sOffset;
     sOffAdd2 = sOffset;
     
-<<<<<<< HEAD
-    for (DOMElement *sB = cA->getFirstElementChild();sB != NULL; sB = sB->getNextElementSibling())
-=======
+
     if(cA != NULL) // there might be no coupler provided
->>>>>>> 23673709
     {
         for (DOMElement *sB = cA->getFirstElementChild();sB != NULL; sB = sB->getNextElementSibling())
         {
