/**
 * Road-Generation
 * --------------------------------------------------------
 * Copyright (c) 2021 Institut für Kraftfahrzeuge, RWTH Aachen, ika
 * Report bugs and download new versions https://github.com/ika-rwth-aachen/RoadGeneration
 *
 * This library is distributed under the MIT License.
 * 
 * @file interface.h
 *
 * @brief This file contains important data structures
 *
 * @author Jannik Busse, Christian Geller
 * Contact: jannik.busse@rwth-aachen.de, christian.geller@rwth-aachen.de
 *
 */
#pragma once


#define UNASSIGNED 0

extern settings setting;

// definition of basic types
enum junctionGroupType
{
    roundaboutType,
    unknownType
};
enum contactPointType
{
    startType,
    endType,
    noneType
};
enum geometryType
{
    line,
    spiral,
    arc
};
enum linkType
{
    roadType,
    junctionType
};

/**
 * @brief connection between two lanes
 * 
 */
struct connection
{
    int id = -1;
    int from = -1;
    int to = -1;
    contactPointType contactPoint = noneType;
    int fromLane = -1;
    int toLane = -1;

    string to_string()
    {
        string res = 
        "connection:      " + std::to_string(id) + "\n"
        "from:            " + std::to_string(from) + "\n"
        "to:              " + std::to_string(to) + "\n"
        "connection type: " + std::to_string(contactPoint) + "\n"
        "fromLane:        " + std::to_string(fromLane) + "\n"
        "toLane:          " + std::to_string(toLane);
        return res;
    }
};

/**
 * @brief junction holding several connections
 * 
 */
struct junction
{
    int id = -1;
    vector<connection> connections;


    string to_string()
    {
        string res = 
        "junction " + std::to_string(id) + "\n";
        for(connection c: connections)
        {
            res = res + c.to_string() + "\n";
        }
        return res;
    }

};

/**
 * @brief roadmark holding lane appearance properties
 * 
 */
struct roadmark
{
    double s = 0;
    string type = "solid";
    string weight = "standard";
    string color = "white";
    double width = 0.15;
};

/**
 * @brief width holding the lanewidth with a 3rd order polynomial
 * 
 */
struct width
{
    double s = 0;
    double a = setting.width.standard;
    double b = 0;
    double c = 0;
    double d = 0;
};

/**
 * @brief offset holding the lanesection offset with a 3rd order polynomial
 * 
 */
struct offset
{
    double a = 0;
    double b = 0;
    double c = 0;
    double d = 0;
};

/**
 * @brief material holding the material properties of a lane
 * 
 */
struct material
{
    double s = 0;
    string surface = "asphalt";
    double friction = 0.8;
    double roughness = 0.015;
};

/**
 * @brief lane holding all properties of a lane
 * 
 */
struct lane
{
    int id = -1;
    string type = "driving";
    bool turnLeft = false;    // determine if lane is special left turn lane
    bool turnStraight = true; // determine if lane is normal lane
    bool turnRight = false;   // determine if lane is special right turn lane
    bool level = true;        // determine if lane is parallel to xy plane

    double speed = setting.speed.standard;
    width w;
    roadmark rm;
    material m;
    int preId = -1; // predecessor
    int sucId = -1; // successor
};

/**
 * @brief laneSection holds several lanes in a defined s section
 * 
 */
struct laneSection
{
    int id = -1;
    double s = 0;
    vector<lane> lanes;
    offset o;
};

/**
 * @brief geometry holds all properties of a geometry on the reference line
 * 
 */
struct geometry
{
    geometryType type;
    double s = -1;
    double x = -1;
    double y = -1;
    double hdg = -1;
    double length = -1;
    double c = -1;
    double c1 = -1;
    double c2 = -1;
};

/**
 * @brief link is either predecessor or successor and defines id and properties of previous/next element
 * 
 */
struct link
{
    int id = -1;
    linkType elementType = roadType;
    contactPointType contactPoint = noneType;
};

/**
 * @brief object holds all object properties
 * 
 */
struct object
{
    int id = -1;
    string type = ""; // special OpenDRIVE code to define type
    double s = 0;
    double t = 0;
    double z = 0;
    double hdg = 0;
    string orientation = "none";
    double length = 0;
    double width = 0;
    double height = 0;

    // special parameters for repeating functionality
    bool repeat = false;
    double len = 0;
    double distance = 0;
};

/**
 * @brief sign holds all signal properties
 * 
 */
struct sign
{
    int id = -1;
    string type = ""; // special OpenDRIVE code to define type
    string subtype = "-1";
    int rule = -1;
    double value = -1;
    double s = 0;
    double t = 0;
    double z = 0;
    string orientation = "none";
    double width = 0.4;
    double height = 2;
    bool dynamic = false;
    string country = "OpenDRIVE";
};

/**
 * @brief control to define a controller with several signals
 * 
 */
struct control
{
    int id = -1;
    vector<sign> signs;
};

/**
 * @brief Holds the output elevation polynom
 * 
 */
struct elevationPolynom
{
    double a = 0; //unit m, elevation at @s (ds=0)
    double b = 0; //unit 1
    double c = 0; //unit 1/m
    double d = 0; //unit 1/m^2
    double s = 0; //unit m
};

/**
 * @brief stores the elevation data for each road segment along the s coordinate as a 3rd deg. polynomial
 * elev(ds) = a + b * ds + c * ds^2 + d*ds^3
 * elev = elevation at given pos
 * ds   = distance along s, restarts at each new element
 *  
 */
struct elevationProfile
{
    
    vector<elevationPolynom> outputElevation; //these are the polynoms that are generated from this elevationprofile
    //these are the raw input format values s equals x coordinate and t equals y.
    int inputId    = -1;
    double radius  = 0;
    double sOffset = 0;
    double tOffset = 0;

    bool operator<(const struct elevationProfile& other) const
    {
        return sOffset < other.sOffset;
    };
};


/**
 * @brief road holding all properties of a road
 * 
 */
struct road
{
    bool isConnectingRoad = false; // this variable fixes the problem that junction is used in linkSegments as placeholder for "inputSegmentId". 
    bool isLinkedToNetwork = false; //stores if the road is linked to the reference network
    bool elevationIntegrated = false; //flag to check if the elevation is calculated properly in the elevation profile calculation

    double length = 0;
    double elevationOffset = 0;//absolute elevation offset

    int id = -1;
    int inputSegmentId = -1;
    int inputId = -1;     // original road id from input file
    int roundAboutInputSegment = -1; //use this only for generated roads that belong to a roundabout to store the segment id of the roundabout!
    int junction = -1;
    
    //inputid has to be set to another value for roundabout roads so that ids dont clash in the linking segment
    string inputPos = ""; // specifying part of original road from input file
    string type = "town";
    string classification = ""; // either 'main' or 'access'

    link predecessor;
    link successor;

    vector<geometry> geometries;
    vector<laneSection> laneSections;
    vector<object> objects;
    vector<sign> signs;
<<<<<<< HEAD

    /**
     * @brief Helper function to get the adjacent road with desired id
     * 
     * @param id 
     * @return int -1 if predecessor has the id. 1 if successor has the id and 0 if none has the id
     */
    int getAdjacentRoadWithId(int id)
    {
        if(predecessor.id == id) return -1;
        if(successor.id == id) return 1;
=======
    vector<elevationProfile> elevationProfiles;

    /**
     * @brief Get the Relative Elevation At road at start or end position TODO: replace this method with getRelativeElevationAtEnd()
     * 
     * @param pos -1: elevation at s = 0. 1: elevation at s = max
     * @return double relative elevation
     */
    double getRelativeElevationAt(int pos)
    {
        if(pos == -1)
        {
            return 0; //this should always be 0
        }
        else if(pos == 1)
        {
            if(elevationProfiles.size() > 0)
                return elevationProfiles.back().tOffset;
            return 0;
        }
>>>>>>> a3f74f09
        return 0;
    }
};


struct junctionGroup
{

    int id;
    string name;
    junctionGroupType type = roundaboutType;
    vector<int> juncIds; 

    junctionGroup()
    {
        
    }

    ~junctionGroup()
    {

    }



};

/**
 * @brief roadNetwork is the overall struct holding all data
 * 
 */
struct roadNetwork
{
    roadNetwork()
    {
    }

    string file;
    string outputFile;
    // main data properties
    vector<road> roads;
    vector<junction> junctions;
    vector<control> controller;
    vector<junctionGroup> juncGroups;

    int refRoad = -1; //store reference road id as input it
    int refElev = 0;  //store road elevation

    // global counters
    int nSignal = 0;
    int nSegment = 0;
};<|MERGE_RESOLUTION|>--- conflicted
+++ resolved
@@ -327,7 +327,7 @@
     vector<laneSection> laneSections;
     vector<object> objects;
     vector<sign> signs;
-<<<<<<< HEAD
+
 
     /**
      * @brief Helper function to get the adjacent road with desired id
@@ -339,7 +339,10 @@
     {
         if(predecessor.id == id) return -1;
         if(successor.id == id) return 1;
-=======
+        return 0;
+        }
+    };
+
     vector<elevationProfile> elevationProfiles;
 
     /**
@@ -360,7 +363,6 @@
                 return elevationProfiles.back().tOffset;
             return 0;
         }
->>>>>>> a3f74f09
         return 0;
     }
 };
