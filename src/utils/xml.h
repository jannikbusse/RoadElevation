--- conflicted
+++ resolved
@@ -168,15 +168,8 @@
     header.addAttribute("south", to_string(setting.south).c_str());
     header.addAttribute("west", to_string(setting.west).c_str());
     header.addAttribute("east", to_string(setting.east).c_str());
-
-<<<<<<< HEAD
     header.appendToNode(root);
 
-     // geoReference tag
-    
-    //TODO fix georeference
-    // nodeElement geoReference("geoReference");
-=======
     // geoReference tag
     nodeElement geoReference("geoReference");
 
@@ -186,12 +179,13 @@
     geoReference.appendToNode(header);
 
     header.appendToNode(root);
->>>>>>> 3571b244
-
-    // DOMCDATASection *cdata;
-    // generateCDATA("+proj=utm +zone=32 +ellps=WGS84 +datum=WGS84 +units=m +no_defs", &cdata);
-    // geoReference.domelement->appendChild(cdata);
-    // geoReference.appendToNode(root);
+
+
+    //DOMCDATASection *cdata;
+    //generateCDATA("+proj=utm +zone=32 +ellps=WGS84 +datum=WGS84 +units=m +no_defs", &cdata);
+    //geoReference.domelement->appendChild(cdata);
+    //geoReference.appendToNode(root);
+  
      // --- write roads ---------------------------------------------------------
     for (std::vector<road>::iterator it = data.roads.begin(); it != data.roads.end(); ++it)
     {
