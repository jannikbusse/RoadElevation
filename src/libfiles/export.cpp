/**
 * @file main.cpp
 *
 * @brief main file which starts the road generation
 *
 * @author Christian Geller
 * Contact: christian.geller@rwth-aachen.de
 *
 */
#include "export.h"
#include <iostream>
#include <iomanip>
#include <fstream>
#include <sstream>
#include <string>
#include <vector>
#include <cmath>
#include <ctime>

#ifdef _WIN32
#define NOMINMAX
#include <windows.h>
#include <algorithm>
#ifndef M_PI
#define M_PI 3.14159265358979323846
#endif
#endif

std::string::size_type st;
using namespace std;

#include "utils/settings.h"
#include "utils/interface.h"
#include "utils/helper.h"
#include "utils/xml.h"
#include "generation/buildSegments.h"
#include "connection/linkSegments.h"
#include "connection/closeRoadNetwork.h"

settings setting;

void setFileName(char* file){
	_fileName = file;
}

void setLogFile(std::string file){
	_logfile = file;
}


int execPipeline(){
	return executePipeline(_fileName);
}

int executePipeline(char* file)
{
	cout << "Executing on " << file << "." << endl;

<<<<<<< HEAD
	
	freopen("log.txt", "a", stderr);
=======
	freopen(_logfile.c_str(), "a", stderr);
>>>>>>> 5aea8cfb
	cerr << "\nError log for run with attribute: " << file << endl;

	// --- initialization ------------------------------------------------------
	pugi::xml_document in;
	pugi::xml_document out;
	roadNetwork data;

	// --- pipeline ------------------------------------------------------------
	if (validateInput(file))
	{
		cerr << "ERR: error in validateInput" << endl;
		return -1;
	}
	if (parseXML(in, data, file))
	{
		cerr << "ERR: error in parseXML" << endl;
		return -1;
	}
	if (buildSegments(in, data))
	{
		cerr << "EcallMainRR: error in buildSegments" << endl;
		return -1;
	}
	if (linkSegments(in, data))
	{
		cerr << "ERR: error in linkSegments" << endl;
		return -1;
	}
	if (closeRoadNetwork(in, data))
	{
		cerr << "ERR: error in closeRoadNetwork" << endl;
		return -1;
	}
	if (createXML(out, data))
	{
		cerr << "ERR: error during createXML" << endl;
		return -1;
	}
	if (validateOutput(data))
	{
		cerr << "ERR: error in validateOutput" << endl;
		return -1;
	}
	return 0;
}<|MERGE_RESOLUTION|>--- conflicted
+++ resolved
@@ -43,7 +43,7 @@
 	_fileName = file;
 }
 
-void setLogFile(std::string file){
+void setLogFile(char* file){
 	_logfile = file;
 }
 
@@ -56,12 +56,7 @@
 {
 	cout << "Executing on " << file << "." << endl;
 
-<<<<<<< HEAD
-	
-	freopen("log.txt", "a", stderr);
-=======
 	freopen(_logfile.c_str(), "a", stderr);
->>>>>>> 5aea8cfb
 	cerr << "\nError log for run with attribute: " << file << endl;
 
 	// --- initialization ------------------------------------------------------
