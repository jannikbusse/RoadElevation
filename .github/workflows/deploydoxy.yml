name: deploydoxy

on:
  push:
    branches: [ main, doc-deploy ]
  pull_request:
    branches: [ main ]
#d
jobs:
  gen_doxygen:
    name: generate doxygen for gh-pages    
    runs-on: ubuntu-18.04

    steps:
    - uses: actions/checkout@v2
      with:
          persist-credentials: false
    - name: cd to repo
      run: cd $GITHUB_WORKSPACE
    - name: install doxygen
      run: sudo apt-get install -y doxygen
    - name: run doxy      
      run: |
           sudo apt update
           sudo apt install libxerces-c-dev
           sudo apt-get install python3-sphinx
           pip3 install breathe
           pip3 install sphinx_rtd_theme
           mkdir build && cd build  
           cmake .. -DCREATE_DOXYGEN_TARGET=ON && make doxygen
           cd ../docs
           sphinx-build . sphinx/
    - name: Deploy
      uses: peaceiris/actions-gh-pages@v3
      with:
<<<<<<< HEAD
        publish_branch: gh-pages
        github_token: ${{ secrets.GITHUB_TOKEN }}
        publish_dir: docs/sphinx
=======
        #token: ${{ secrets.ACCESS_TOKEN }}
        BRANCH: gh-pages # The branch the action should deploy to.
        FOLDER: docs/html # The folder the action should deploy.
       
>>>>>>> 5a939689
<|MERGE_RESOLUTION|>--- conflicted
+++ resolved
@@ -33,13 +33,6 @@
     - name: Deploy
       uses: peaceiris/actions-gh-pages@v3
       with:
-<<<<<<< HEAD
         publish_branch: gh-pages
         github_token: ${{ secrets.GITHUB_TOKEN }}
         publish_dir: docs/sphinx
-=======
-        #token: ${{ secrets.ACCESS_TOKEN }}
-        BRANCH: gh-pages # The branch the action should deploy to.
-        FOLDER: docs/html # The folder the action should deploy.
-       
->>>>>>> 5a939689
