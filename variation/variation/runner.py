import numpy as np
import numexpr as ne
import argparse
import re
import xml.etree.ElementTree as ET
import copy
import os
import glob
from variation import dependencySolver as ds
from ctypes import *

args = None #global args object

def is_var(arg): #this method just checks if the string validates against the RE
    m = re.search('\$\{.*\}', arg)
    if m==None:
        return False
    else:    
        return True

def get_var_val(key, ii, varDict):
    """Gets an input in the likes of ${var} and returns the corresponding var value from the dict

    Parameters
    ----------
    key: string
        unparsed key of var
    ii: int
        current iteration idx
    varDict: dict
        variable dictionary

    Returns
    -------
    string
        variable value as string

    """
    res = varDict.get(key[2:-1], '0')[ii]
    return str(res)

def find_var(item, idx, vars):
    """Recursively fills in the values of variables in the given data tree 

    Parameters
    ----------
    item: xml.etree.ElementTree.Element
        Tree item to traverse recursively
    idx: int
        current iteration idx
    vars: dict
        variable dictionary

    """
    for child in item.getchildren():
        find_var(child, idx, vars)
        for key, val in child.attrib.items():
            if is_var(val):
                child.attrib[key] = get_var_val(val, idx, vars)

def hasValue(key, varDict):
    return key in varDict

def generateVar(var, n):    
    """Generates a value for a given var node

    Parameters
    ----------
    var: xml.etree.ElementTree.Element
        Tree node containing info about the variable
    n: int
        number of output files

    Returns
    -------
    array[n]
        n dimensional array containing the values (or linear equation) for the variable

    """
    
    dist = var.get('type')
    if dist == 'normal':
        val = np.random.normal(float(var.get('mu')), float(var.get('sd')), n)
    elif dist == 'uniform':            
        val = np.random.uniform(float(var.get('min')), float(var.get('max')), n)
    elif dist == 'lindep':
        val = np.full(n, str(var.get("dp")))       
    else:       
        raise ValueError("A wrong or invalid distribution type was provided")

    return val


def executePipeline(n, tree, inpDir, nwName, varDict):
    """This method calls the roadGen Lib function for every rev

    Parameters
    ----------
    n: int 
        number of revs
    tree: ElementTree
        the tree struct generated from input
    inpDir: str
        input dir
    nwName: str
        new name generate from input name
    varDict: dict
        dict containing array of vars
    
    """

    for i in range(n):
        cpTree = copy.deepcopy(tree)
        if not cpTree.getroot().find('vars') == None:
            cpTree.getroot().remove(cpTree.getroot().find('vars'))        
        
        find_var(cpTree.getroot(), i, varDict)        
        tmpName = inpDir+ nwName + '_rev' + str(i) + '.xml'
        print("Running on " + tmpName)        
        cpTree.write(tmpName)
<<<<<<< HEAD
        
        libpath = os.path.abspath("libroad-generation.so")  
=======
        libpath = os.path.join(os.path.dirname(__file__), "libroad-generation_py.so")
        #libpath = os.path.abspath("variation/variation/libroad-generation_py.so")  
>>>>>>> 53c29855
        if os.name == "posix":  # if MacOS
            
            roadgen = cdll.LoadLibrary(libpath) #load shared lib
            
            argFilename = c_char_p(tmpName.encode('utf-8')) #execute "main" function from lib            
            roadgen.setSilentMode(c_bool(args.s))
            roadgen.setFileName(argFilename)
            if args.o:
                outArgs = c_char_p((args.o+"_rev"+str(i)).encode('utf-8'))
                roadgen.setOutputName(outArgs)
            roadgen.execPipeline()

<<<<<<< HEAD
        else:   
=======
        else:  # handle windows os 
>>>>>>> 53c29855
            roadgen = cdll.LoadLibrary(libpath) 
            
            argFilename = c_char_p(tmpName.encode('utf-8'))          
            roadgen.setSilentMode(c_bool(args.s))
            roadgen.setFileName(argFilename)
            if args.o:
                outArgs = c_char_p((args.o+"_rev"+str(i)).encode('utf-8'))
                roadgen.setOutputName(outArgs)
            roadgen.execPipeline()

def initDirectories(inpDir):
    if not os.path.exists(inpDir ):
        os.makedirs(inpDir )



def run():
    #parsing args-------------------------------------
    global args
    print("-- Let's start the road network variation")
    argParse = argparse.ArgumentParser()
    argParse.add_argument('-fname', required=True, help='filename of the road network template', metavar='TemplateFilename')
    argParse.add_argument('-o', help='set output name scheme')
    argParse.add_argument('-n', help='number of variations to be generated', metavar='count', type=int, default=20)
    argParse.add_argument('-k', help='keep intermediate xml files after generation', action='store_false')
    argParse.add_argument('-s', help='run roadgen in silent mode', action='store_true')

    args = argParse.parse_args()    
    n = args.n
    clearOutputFolder = args.k   
    fname = args.fname
    nwName = str.split(str.split(fname,'/')[-1],'.')[0]
    tDir = str.split(fname, '/')[:-1]
    print(tDir)
    #inpDir = os.path.join(os.path.dirname(__file__), "../data/inputs/")
    inpDir = os.path.join(os.path.dirname(fname), "variation_output/")

    initDirectories(inpDir)  

    #init --------------------------------------------
    tree = ET.parse(args.fname)
    vars = tree.getroot().find('vars')
    varDict = {}
    #reading values-----------------------------------
    if not vars == None:
        for var in vars:
            val = generateVar(var, n)
            varDict.update({var.get('id'): val})

    #solving equations------------------------------------

        varList = ds.getVarLists(varDict, n)
        varDict = ds.solveEQ(varList, n)
    else:
        print("No variables detected. Running only one iteration!")
        n = 1
    #clear input folder
    files = glob.glob(inpDir+'*')
    for f in files:
        os.remove(f)

    executePipeline(n, tree, inpDir, nwName, varDict)

    #clear input folder (again)
    if clearOutputFolder :
        files = glob.glob(inpDir+'*.xml')
        for f in files:
            os.remove(f)

if __name__ == '__main__':
    run()<|MERGE_RESOLUTION|>--- conflicted
+++ resolved
@@ -1,215 +1,206 @@
-import numpy as np
-import numexpr as ne
-import argparse
-import re
-import xml.etree.ElementTree as ET
-import copy
-import os
-import glob
-from variation import dependencySolver as ds
-from ctypes import *
-
-args = None #global args object
-
-def is_var(arg): #this method just checks if the string validates against the RE
-    m = re.search('\$\{.*\}', arg)
-    if m==None:
-        return False
-    else:    
-        return True
-
-def get_var_val(key, ii, varDict):
-    """Gets an input in the likes of ${var} and returns the corresponding var value from the dict
-
-    Parameters
-    ----------
-    key: string
-        unparsed key of var
-    ii: int
-        current iteration idx
-    varDict: dict
-        variable dictionary
-
-    Returns
-    -------
-    string
-        variable value as string
-
-    """
-    res = varDict.get(key[2:-1], '0')[ii]
-    return str(res)
-
-def find_var(item, idx, vars):
-    """Recursively fills in the values of variables in the given data tree 
-
-    Parameters
-    ----------
-    item: xml.etree.ElementTree.Element
-        Tree item to traverse recursively
-    idx: int
-        current iteration idx
-    vars: dict
-        variable dictionary
-
-    """
-    for child in item.getchildren():
-        find_var(child, idx, vars)
-        for key, val in child.attrib.items():
-            if is_var(val):
-                child.attrib[key] = get_var_val(val, idx, vars)
-
-def hasValue(key, varDict):
-    return key in varDict
-
-def generateVar(var, n):    
-    """Generates a value for a given var node
-
-    Parameters
-    ----------
-    var: xml.etree.ElementTree.Element
-        Tree node containing info about the variable
-    n: int
-        number of output files
-
-    Returns
-    -------
-    array[n]
-        n dimensional array containing the values (or linear equation) for the variable
-
-    """
-    
-    dist = var.get('type')
-    if dist == 'normal':
-        val = np.random.normal(float(var.get('mu')), float(var.get('sd')), n)
-    elif dist == 'uniform':            
-        val = np.random.uniform(float(var.get('min')), float(var.get('max')), n)
-    elif dist == 'lindep':
-        val = np.full(n, str(var.get("dp")))       
-    else:       
-        raise ValueError("A wrong or invalid distribution type was provided")
-
-    return val
-
-
-def executePipeline(n, tree, inpDir, nwName, varDict):
-    """This method calls the roadGen Lib function for every rev
-
-    Parameters
-    ----------
-    n: int 
-        number of revs
-    tree: ElementTree
-        the tree struct generated from input
-    inpDir: str
-        input dir
-    nwName: str
-        new name generate from input name
-    varDict: dict
-        dict containing array of vars
-    
-    """
-
-    for i in range(n):
-        cpTree = copy.deepcopy(tree)
-        if not cpTree.getroot().find('vars') == None:
-            cpTree.getroot().remove(cpTree.getroot().find('vars'))        
-        
-        find_var(cpTree.getroot(), i, varDict)        
-        tmpName = inpDir+ nwName + '_rev' + str(i) + '.xml'
-        print("Running on " + tmpName)        
-        cpTree.write(tmpName)
-<<<<<<< HEAD
-        
-        libpath = os.path.abspath("libroad-generation.so")  
-=======
-        libpath = os.path.join(os.path.dirname(__file__), "libroad-generation_py.so")
-        #libpath = os.path.abspath("variation/variation/libroad-generation_py.so")  
->>>>>>> 53c29855
-        if os.name == "posix":  # if MacOS
-            
-            roadgen = cdll.LoadLibrary(libpath) #load shared lib
-            
-            argFilename = c_char_p(tmpName.encode('utf-8')) #execute "main" function from lib            
-            roadgen.setSilentMode(c_bool(args.s))
-            roadgen.setFileName(argFilename)
-            if args.o:
-                outArgs = c_char_p((args.o+"_rev"+str(i)).encode('utf-8'))
-                roadgen.setOutputName(outArgs)
-            roadgen.execPipeline()
-
-<<<<<<< HEAD
-        else:   
-=======
-        else:  # handle windows os 
->>>>>>> 53c29855
-            roadgen = cdll.LoadLibrary(libpath) 
-            
-            argFilename = c_char_p(tmpName.encode('utf-8'))          
-            roadgen.setSilentMode(c_bool(args.s))
-            roadgen.setFileName(argFilename)
-            if args.o:
-                outArgs = c_char_p((args.o+"_rev"+str(i)).encode('utf-8'))
-                roadgen.setOutputName(outArgs)
-            roadgen.execPipeline()
-
-def initDirectories(inpDir):
-    if not os.path.exists(inpDir ):
-        os.makedirs(inpDir )
-
-
-
-def run():
-    #parsing args-------------------------------------
-    global args
-    print("-- Let's start the road network variation")
-    argParse = argparse.ArgumentParser()
-    argParse.add_argument('-fname', required=True, help='filename of the road network template', metavar='TemplateFilename')
-    argParse.add_argument('-o', help='set output name scheme')
-    argParse.add_argument('-n', help='number of variations to be generated', metavar='count', type=int, default=20)
-    argParse.add_argument('-k', help='keep intermediate xml files after generation', action='store_false')
-    argParse.add_argument('-s', help='run roadgen in silent mode', action='store_true')
-
-    args = argParse.parse_args()    
-    n = args.n
-    clearOutputFolder = args.k   
-    fname = args.fname
-    nwName = str.split(str.split(fname,'/')[-1],'.')[0]
-    tDir = str.split(fname, '/')[:-1]
-    print(tDir)
-    #inpDir = os.path.join(os.path.dirname(__file__), "../data/inputs/")
-    inpDir = os.path.join(os.path.dirname(fname), "variation_output/")
-
-    initDirectories(inpDir)  
-
-    #init --------------------------------------------
-    tree = ET.parse(args.fname)
-    vars = tree.getroot().find('vars')
-    varDict = {}
-    #reading values-----------------------------------
-    if not vars == None:
-        for var in vars:
-            val = generateVar(var, n)
-            varDict.update({var.get('id'): val})
-
-    #solving equations------------------------------------
-
-        varList = ds.getVarLists(varDict, n)
-        varDict = ds.solveEQ(varList, n)
-    else:
-        print("No variables detected. Running only one iteration!")
-        n = 1
-    #clear input folder
-    files = glob.glob(inpDir+'*')
-    for f in files:
-        os.remove(f)
-
-    executePipeline(n, tree, inpDir, nwName, varDict)
-
-    #clear input folder (again)
-    if clearOutputFolder :
-        files = glob.glob(inpDir+'*.xml')
-        for f in files:
-            os.remove(f)
-
-if __name__ == '__main__':
+import numpy as np
+import numexpr as ne
+import argparse
+import re
+import xml.etree.ElementTree as ET
+import copy
+import os
+import glob
+from variation import dependencySolver as ds
+from ctypes import *
+
+args = None #global args object
+
+def is_var(arg): #this method just checks if the string validates against the RE
+    m = re.search('\$\{.*\}', arg)
+    if m==None:
+        return False
+    else:    
+        return True
+
+def get_var_val(key, ii, varDict):
+    """Gets an input in the likes of ${var} and returns the corresponding var value from the dict
+
+    Parameters
+    ----------
+    key: string
+        unparsed key of var
+    ii: int
+        current iteration idx
+    varDict: dict
+        variable dictionary
+
+    Returns
+    -------
+    string
+        variable value as string
+
+    """
+    res = varDict.get(key[2:-1], '0')[ii]
+    return str(res)
+
+def find_var(item, idx, vars):
+    """Recursively fills in the values of variables in the given data tree 
+
+    Parameters
+    ----------
+    item: xml.etree.ElementTree.Element
+        Tree item to traverse recursively
+    idx: int
+        current iteration idx
+    vars: dict
+        variable dictionary
+
+    """
+    for child in item.getchildren():
+        find_var(child, idx, vars)
+        for key, val in child.attrib.items():
+            if is_var(val):
+                child.attrib[key] = get_var_val(val, idx, vars)
+
+def hasValue(key, varDict):
+    return key in varDict
+
+def generateVar(var, n):    
+    """Generates a value for a given var node
+
+    Parameters
+    ----------
+    var: xml.etree.ElementTree.Element
+        Tree node containing info about the variable
+    n: int
+        number of output files
+
+    Returns
+    -------
+    array[n]
+        n dimensional array containing the values (or linear equation) for the variable
+
+    """
+    
+    dist = var.get('type')
+    if dist == 'normal':
+        val = np.random.normal(float(var.get('mu')), float(var.get('sd')), n)
+    elif dist == 'uniform':            
+        val = np.random.uniform(float(var.get('min')), float(var.get('max')), n)
+    elif dist == 'lindep':
+        val = np.full(n, str(var.get("dp")))       
+    else:       
+        raise ValueError("A wrong or invalid distribution type was provided")
+
+    return val
+
+
+def executePipeline(n, tree, inpDir, nwName, varDict):
+    """This method calls the roadGen Lib function for every rev
+
+    Parameters
+    ----------
+    n: int 
+        number of revs
+    tree: ElementTree
+        the tree struct generated from input
+    inpDir: str
+        input dir
+    nwName: str
+        new name generate from input name
+    varDict: dict
+        dict containing array of vars
+    
+    """
+
+    for i in range(n):
+        cpTree = copy.deepcopy(tree)
+        if not cpTree.getroot().find('vars') == None:
+            cpTree.getroot().remove(cpTree.getroot().find('vars'))        
+        
+        find_var(cpTree.getroot(), i, varDict)        
+        tmpName = inpDir+ nwName + '_rev' + str(i) + '.xml'
+        print("Running on " + tmpName)        
+        cpTree.write(tmpName)
+        libpath = os.path.join(os.path.dirname(__file__), "libroad-generation_py.so")
+        #libpath = os.path.abspath("variation/variation/libroad-generation_py.so")  
+        if os.name == "posix":  # if MacOS
+            
+            roadgen = cdll.LoadLibrary(libpath) #load shared lib
+            
+            argFilename = c_char_p(tmpName.encode('utf-8')) #execute "main" function from lib            
+            roadgen.setSilentMode(c_bool(args.s))
+            roadgen.setFileName(argFilename)
+            if args.o:
+                outArgs = c_char_p((args.o+"_rev"+str(i)).encode('utf-8'))
+                roadgen.setOutputName(outArgs)
+            roadgen.execPipeline()
+
+        else:   
+            roadgen = cdll.LoadLibrary(libpath) 
+            
+            argFilename = c_char_p(tmpName.encode('utf-8'))          
+            roadgen.setSilentMode(c_bool(args.s))
+            roadgen.setFileName(argFilename)
+            if args.o:
+                outArgs = c_char_p((args.o+"_rev"+str(i)).encode('utf-8'))
+                roadgen.setOutputName(outArgs)
+            roadgen.execPipeline()
+
+def initDirectories(inpDir):
+    if not os.path.exists(inpDir ):
+        os.makedirs(inpDir )
+
+
+
+def run():
+    #parsing args-------------------------------------
+    global args
+    print("-- Let's start the road network variation")
+    argParse = argparse.ArgumentParser()
+    argParse.add_argument('-fname', required=True, help='filename of the road network template', metavar='TemplateFilename')
+    argParse.add_argument('-o', help='set output name scheme')
+    argParse.add_argument('-n', help='number of variations to be generated', metavar='count', type=int, default=20)
+    argParse.add_argument('-k', help='keep intermediate xml files after generation', action='store_false')
+    argParse.add_argument('-s', help='run roadgen in silent mode', action='store_true')
+
+    args = argParse.parse_args()    
+    n = args.n
+    clearOutputFolder = args.k   
+    fname = args.fname
+    nwName = str.split(str.split(fname,'/')[-1],'.')[0]
+    tDir = str.split(fname, '/')[:-1]
+    print(tDir)
+    #inpDir = os.path.join(os.path.dirname(__file__), "../data/inputs/")
+    inpDir = os.path.join(os.path.dirname(fname), "variation_output/")
+
+    initDirectories(inpDir)  
+
+    #init --------------------------------------------
+    tree = ET.parse(args.fname)
+    vars = tree.getroot().find('vars')
+    varDict = {}
+    #reading values-----------------------------------
+    if not vars == None:
+        for var in vars:
+            val = generateVar(var, n)
+            varDict.update({var.get('id'): val})
+
+    #solving equations------------------------------------
+
+        varList = ds.getVarLists(varDict, n)
+        varDict = ds.solveEQ(varList, n)
+    else:
+        print("No variables detected. Running only one iteration!")
+        n = 1
+    #clear input folder
+    files = glob.glob(inpDir+'*')
+    for f in files:
+        os.remove(f)
+
+    executePipeline(n, tree, inpDir, nwName, varDict)
+
+    #clear input folder (again)
+    if clearOutputFolder :
+        files = glob.glob(inpDir+'*.xml')
+        for f in files:
+            os.remove(f)
+
+if __name__ == '__main__':
     run()